/*
Copyright 2016 The Kubernetes Authors.

Licensed under the Apache License, Version 2.0 (the "License");
you may not use this file except in compliance with the License.
You may obtain a copy of the License at

    http://www.apache.org/licenses/LICENSE-2.0

Unless required by applicable law or agreed to in writing, software
distributed under the License is distributed on an "AS IS" BASIS,
WITHOUT WARRANTIES OR CONDITIONS OF ANY KIND, either express or implied.
See the License for the specific language governing permissions and
limitations under the License.
*/

package constants

import (
	"path"
	"time"

	"k8s.io/client-go/pkg/api/v1"
)

const (
	// KubernetesDir is the directory kubernetes owns for storing various configuration files
	KubernetesDir = "/etc/kubernetes"

	CACertAndKeyBaseName = "ca"
	CACertName           = "ca.crt"
	CAKeyName            = "ca.key"

	APIServerCertAndKeyBaseName = "apiserver"
	APIServerCertName           = "apiserver.crt"
	APIServerKeyName            = "apiserver.key"

	APIServerKubeletClientCertAndKeyBaseName = "apiserver-kubelet-client"
	APIServerKubeletClientCertName           = "apiserver-kubelet-client.crt"
	APIServerKubeletClientKeyName            = "apiserver-kubelet-client.key"

	ServiceAccountKeyBaseName    = "sa"
	ServiceAccountPublicKeyName  = "sa.pub"
	ServiceAccountPrivateKeyName = "sa.key"

	FrontProxyCACertAndKeyBaseName = "front-proxy-ca"
	FrontProxyCACertName           = "front-proxy-ca.crt"
	FrontProxyCAKeyName            = "front-proxy-ca.key"

	FrontProxyClientCertAndKeyBaseName = "front-proxy-client"
	FrontProxyClientCertName           = "front-proxy-client.crt"
	FrontProxyClientKeyName            = "front-proxy-client.key"

	AdminKubeConfigFileName             = "admin.conf"
	KubeletKubeConfigFileName           = "kubelet.conf"
	ControllerManagerKubeConfigFileName = "controller-manager.conf"
	SchedulerKubeConfigFileName         = "scheduler.conf"

	DefaultCertDir = "/etc/kubernetes/pki"

	// Important: a "v"-prefix shouldn't exist here; semver doesn't allow that
	MinimumControlPlaneVersion = "1.6.0-alpha.2"

	// Some well-known users and groups in the core Kubernetes authorization system

	ControllerManagerUser = "system:kube-controller-manager"
	SchedulerUser         = "system:kube-scheduler"
	MastersGroup          = "system:masters"
	NodesGroup            = "system:nodes"

	// Constants for what we name our ServiceAccounts with limited access to the cluster in case of RBAC
	KubeDNSServiceAccountName   = "kube-dns"
	KubeProxyServiceAccountName = "kube-proxy"

	// APICallRetryInterval defines how long kubeadm should wait before retrying a failed API operation
	APICallRetryInterval = 500 * time.Millisecond

	// Minimum amount of nodes the Service subnet should allow.
	// We need at least ten, because the DNS service is always at the tenth cluster clusterIP
	MinimumAddressesInServiceSubnet = 10

	// DefaultTokenDuration specifies the default amount of time that a bootstrap token will be valid
	DefaultTokenDuration = time.Duration(8) * time.Hour

	// LabelNodeRoleMaster specifies that a node is a master
	// It's copied over to kubeadm until it's merged in core: https://github.com/kubernetes/kubernetes/pull/39112
	LabelNodeRoleMaster = "node-role.kubernetes.io/master"

	// CSVTokenBootstrapUser is currently the user the bootstrap token in the .csv file
	// TODO: This should change to something more official and supported
	// TODO: Prefix with kubeadm prefix
	CSVTokenBootstrapUser = "kubeadm-node-csr"
	// CSVTokenBootstrapGroup specifies the group the tokens in the .csv file will belong to
	CSVTokenBootstrapGroup = "kubeadm:kubelet-bootstrap"
	// The file name of the tokens file that can be used for bootstrapping
	CSVTokenFileName = "tokens.csv"
<<<<<<< HEAD
)

var (

	// MasterToleration is the toleration to apply on the PodSpec for being able to run that Pod on the master
	MasterToleration = v1.Toleration{
		Key:    LabelNodeRoleMaster,
		Effect: v1.TaintEffectNoSchedule,
	}

	AuthorizationPolicyPath        = path.Join(KubernetesDir, "abac_policy.json")
	AuthorizationWebhookConfigPath = path.Join(KubernetesDir, "webhook_authz.conf")
=======

	// MinExternalEtcdVersion indicates minimum external etcd version which kubeadm supports
	MinExternalEtcdVersion = "3.0.14"
>>>>>>> 0314dc27
)<|MERGE_RESOLUTION|>--- conflicted
+++ resolved
@@ -94,7 +94,9 @@
 	CSVTokenBootstrapGroup = "kubeadm:kubelet-bootstrap"
 	// The file name of the tokens file that can be used for bootstrapping
 	CSVTokenFileName = "tokens.csv"
-<<<<<<< HEAD
+
+	// MinExternalEtcdVersion indicates minimum external etcd version which kubeadm supports
+	MinExternalEtcdVersion = "3.0.14"
 )
 
 var (
@@ -107,9 +109,4 @@
 
 	AuthorizationPolicyPath        = path.Join(KubernetesDir, "abac_policy.json")
 	AuthorizationWebhookConfigPath = path.Join(KubernetesDir, "webhook_authz.conf")
-=======
-
-	// MinExternalEtcdVersion indicates minimum external etcd version which kubeadm supports
-	MinExternalEtcdVersion = "3.0.14"
->>>>>>> 0314dc27
 )